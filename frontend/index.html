<!DOCTYPE html>
<html lang="en">
<head>
    <meta charset="UTF-8">
    <meta name="viewport" content="width=device-width, initial-scale=1.0">
    <meta http-equiv="Cache-Control" content="no-cache, no-store, must-revalidate">
    <meta http-equiv="Pragma" content="no-cache">
    <meta http-equiv="Expires" content="0">
    <title>Course Materials Assistant</title>
    <link rel="stylesheet" href="style.css?v=10">
</head>
<body>
    <div class="container">
        <header>
            <div class="header-content">
                <div class="header-text">
                    <h1>Course Materials Assistant</h1>
                    <p class="subtitle">Ask questions about courses, instructors, and content</p>
                </div>
                <button id="themeToggle" class="theme-toggle" aria-label="Toggle dark/light mode" title="Toggle theme">
                    <svg class="sun-icon" width="20" height="20" viewBox="0 0 24 24" fill="none" stroke="currentColor" stroke-width="2" stroke-linecap="round" stroke-linejoin="round">
                        <circle cx="12" cy="12" r="5"></circle>
                        <line x1="12" y1="1" x2="12" y2="3"></line>
                        <line x1="12" y1="21" x2="12" y2="23"></line>
                        <line x1="4.22" y1="4.22" x2="5.64" y2="5.64"></line>
                        <line x1="18.36" y1="18.36" x2="19.78" y2="19.78"></line>
                        <line x1="1" y1="12" x2="3" y2="12"></line>
                        <line x1="21" y1="12" x2="23" y2="12"></line>
                        <line x1="4.22" y1="19.78" x2="5.64" y2="18.36"></line>
                        <line x1="18.36" y1="5.64" x2="19.78" y2="4.22"></line>
                    </svg>
                    <svg class="moon-icon" width="20" height="20" viewBox="0 0 24 24" fill="none" stroke="currentColor" stroke-width="2" stroke-linecap="round" stroke-linejoin="round">
                        <path d="M21 12.79A9 9 0 1 1 11.21 3 7 7 0 0 0 21 12.79z"></path>
                    </svg>
                </button>
            </div>
        </header>

        <div class="main-content">
            <!-- Left Sidebar -->
            <aside class="sidebar">
                <!-- New Chat Button -->
                <div class="sidebar-section">
                    <button class="new-chat-button" id="newChatButton">+ NEW CHAT</button>
                </div>

                <!-- Course Stats -->
                <div class="sidebar-section">
                    <details class="stats-collapsible">
                        <summary class="stats-header">Courses</summary>
                        <div class="course-stats" id="courseStats">
                            <div class="stat-item">
                                <span class="stat-label">Number of courses:</span>
                                <span class="stat-value" id="totalCourses">-</span>
                            </div>
                            <div class="stat-item">
                                <div class="course-titles" id="courseTitles">
                                    <span class="loading">Loading...</span>
                                </div>
                            </div>
                        </div>
                    </details>
                </div>

                <!-- Suggested Questions -->
                <div class="sidebar-section">
                    <details class="suggested-collapsible">
                        <summary class="suggested-header">Try asking:</summary>
                        <div class="suggested-items">
                            <button class="suggested-item" data-question="What is the outline of the &quot;MCP: Build Rich-Context AI Apps with Anthropic&quot; course?">Outline of a course</button>
                            <button class="suggested-item" data-question="Are there any courses that include a Chatbot implementation?">Courses about Chatbot</button>
                            <button class="suggested-item" data-question="Are there any courses that explain what RAG is?">Courses explaining RAG</button>
                            <button class="suggested-item" data-question="What was covered in lesson 5 of the MCP course?">Details of a course's lesson</button>
                        </div>
                    </details>
                </div>
            </aside>

            <!-- Main Chat Area -->
            <main class="chat-main">
                <div class="chat-container">
                    <div id="chatMessages" class="chat-messages"></div>
                    <div class="chat-input-container">
                        <input 
                            type="text" 
                            id="chatInput" 
                            placeholder="Ask about courses, lessons, or specific content..."
                            autocomplete="off"
                        >
                        <button id="sendButton">
                            <svg width="20" height="20" viewBox="0 0 24 24" fill="none" stroke="currentColor" stroke-width="2" stroke-linecap="round" stroke-linejoin="round">
                                <line x1="22" y1="2" x2="11" y2="13"></line>
                                <polygon points="22 2 15 22 11 13 2 9 22 2"></polygon>
                            </svg>
                        </button>
                    </div>
                </div>
            </main>
        </div>
    </div>


    <script src="https://cdn.jsdelivr.net/npm/marked/marked.min.js"></script>
<<<<<<< HEAD
    <script src="script.js?v=11"></script>
=======
    <script src="script.js?v=10"></script>
>>>>>>> 09bc997e
</body>
</html><|MERGE_RESOLUTION|>--- conflicted
+++ resolved
@@ -101,10 +101,6 @@
 
 
     <script src="https://cdn.jsdelivr.net/npm/marked/marked.min.js"></script>
-<<<<<<< HEAD
-    <script src="script.js?v=11"></script>
-=======
-    <script src="script.js?v=10"></script>
->>>>>>> 09bc997e
+    <script src="script.js?v=12"></script>
 </body>
 </html>